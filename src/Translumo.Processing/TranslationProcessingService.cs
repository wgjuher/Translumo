﻿using System;
using System.Collections.Generic;
using System.ComponentModel;
using System.Drawing;
using System.Linq;
using System.Threading;
using System.Threading.Tasks;
using Microsoft.Extensions.Logging;
using OpenCvSharp;
using Translumo.Infrastructure;
using Translumo.OCR;
using Translumo.OCR.Configuration;
using Translumo.Processing.Configuration;
using Translumo.Processing.Exceptions;
using Translumo.Processing.Interfaces;
using Translumo.Processing.TextProcessing;
using Translumo.Translation;
using Translumo.Translation.Configuration;
using Translumo.Translation.Exceptions;
using Translumo.TTS;
using Translumo.TTS.Engines;

namespace Translumo.Processing
{

    public class TranslationProcessingService : IProcessingService, IDisposable
    {
        public bool IsStarted => !_ctSource?.IsCancellationRequested ?? false;

        private readonly ICapturerFactory _capturerFactory;
        private readonly IChatTextMediator _chatTextMediator;
        private readonly OcrEnginesFactory _enginesFactory;
        private readonly TranslatorFactory _translatorFactory;
        private readonly TtsFactory _ttsFactory;
        private readonly TtsConfiguration _ttsConfiguration;
        private ITTSEngine _ttsEngine;
        private readonly TextDetectionProvider _textProvider;
        private readonly TextResultCacheService _textResultCacheService;
        private readonly ILogger _logger;
        private static readonly object _obj = new object();

        private IEnumerable<IOCREngine> _engines;
        private ITranslator _translator;
        private TranslationConfiguration _translationConfiguration;
        private OcrGeneralConfiguration _ocrGeneralConfiguration;
        private TextProcessingConfiguration _textProcessingConfiguration;

        private CancellationTokenSource _ctSource;
        private IScreenCapturer _capturer;
        private IScreenCapturer _onceTimeCapturer;

        private long _lastTranslatedTextTicks;

        private const float MIN_SCORE_THRESHOLD = 2.1f;
        
        public TranslationProcessingService(ICapturerFactory capturerFactory, IChatTextMediator chatTextMediator, OcrEnginesFactory ocrEnginesFactory,
            TranslatorFactory translationFactory, TtsFactory ttsFactory, TtsConfiguration ttsConfiguration,
            TextDetectionProvider textProvider, TranslationConfiguration translationConfiguration, OcrGeneralConfiguration ocrConfiguration, 
            TextResultCacheService textResultCacheService, TextProcessingConfiguration textConfiguration, ILogger<TranslationProcessingService> logger)
        {
            _logger = logger;
            _chatTextMediator = chatTextMediator;
            _capturerFactory = capturerFactory;
            _translationConfiguration = translationConfiguration;
            _ocrGeneralConfiguration = ocrConfiguration;
            _enginesFactory = ocrEnginesFactory;
            _textProvider = textProvider;
            _textResultCacheService = textResultCacheService;
            _translatorFactory = translationFactory;
<<<<<<< HEAD
            _ttsFactory = ttsFactory;
            _ttsConfiguration = ttsConfiguration;
            _ttsEngine = ttsFactory.CreateTtsEngine(ttsConfiguration);
=======
            _textProcessingConfiguration = textConfiguration;

>>>>>>> 84792519
            _engines = InitializeEngines();
            _translator = _translatorFactory.CreateTranslator(_translationConfiguration);
            _textProvider.Language = translationConfiguration.TranslateFromLang;

            _translationConfiguration.PropertyChanged += TranslationConfigurationOnPropertyChanged;
            _ocrGeneralConfiguration.PropertyChanged += OcrGeneralConfigurationOnPropertyChanged;
            _ttsConfiguration.PropertyChanged += TtsConfigurationOnPropertyChanged;
        }

        public void StartProcessing()
        {
            if (IsStarted)
            {
                return;
            }

            if (!_engines.Any())
            {
                _chatTextMediator.SendText("No OCR engine is selected!", false);
                return;
            }

            _lastTranslatedTextTicks = DateTime.UtcNow.Ticks;
            _ctSource = new CancellationTokenSource();
            Task.Factory.StartNew(() => TranslateInternal(_ctSource.Token));

            _chatTextMediator.SendText("Translation started", TextTypes.Info);
        }

        public void ProcessOnce(RectangleF captureArea)
        {
            if (!_engines.Any())
            {
                _chatTextMediator.SendText("No OCR engine is selected!", false);
                return;
            }

            Task.Factory.StartNew(() => TranslateOnceInternal(captureArea));
        }

        public void StopProcessing()
        {
            _ctSource.Cancel();

            _chatTextMediator.SendText("Translation finished", TextTypes.Info);
        }

        private void TranslateInternal(CancellationToken cancellationToken)
        {
            const int MAX_TRANSLATE_TASK_POOL = 4;
            const int SEQUENTIAL_DIFF_LETTERS = 3;

            IOCREngine primaryOcr = _engines.OrderByDescending(e => e.PrimaryPriority).First();
            IOCREngine[] otherOcr = _engines.Except(new[] { primaryOcr }).ToArray();

            var detectedResults = new Task<TextDetectionResult>[otherOcr.Length + 1];
            var activeTranslationTasks = new List<Task>();
            Mat cachedImg = null;
            Guid iterationId;
            IterationType lastIterationType = IterationType.None;
            bool sequentialText = false;
            int clearTextDelayMs = _textProcessingConfiguration.AutoClearTexts
                ? (int)_textProcessingConfiguration.AutoClearTextsDelayMs * -1
                : int.MaxValue * -1;

            TextDetectionResult GetSecondaryCheckText(byte[] screen)
            {
                Mat grayScaleScreen = ImageHelper.ToGrayScale(screen);
                if (cachedImg != null)
                {
                    var unitedScreen = ImageHelper.UnionImages(cachedImg, grayScaleScreen);

                    cachedImg?.Dispose();
                    cachedImg = grayScaleScreen;

                    return _textProvider.GetText(primaryOcr, unitedScreen);
                }

                cachedImg = grayScaleScreen;

                return null;
            }

            void CapturerEnsureInitialized()
            {
                lock (_obj)
                {
                    if (_capturer == null)
                    {
                        _capturer = _capturerFactory.CreateCapturer(false);
                        if (_capturer == null)
                        {
                            _chatTextMediator.SendText("Failed to initialize capturer. Please check logs for details", false);
                            _ctSource.Cancel();
                        }
                    }
                }
            }

            CapturerEnsureInitialized();
            while (!cancellationToken.IsCancellationRequested)
            {
                try
                {
                    Thread.Sleep(GetIterationDelayMs(lastIterationType, sequentialText));
                    lock (_obj)
                    {
                        if (Interlocked.Read(ref _lastTranslatedTextTicks) < DateTime.UtcNow.AddMilliseconds(clearTextDelayMs).Ticks
                            && !cancellationToken.IsCancellationRequested)
                        {
                            _chatTextMediator.ClearTexts();
                        }

                        _textResultCacheService.EndIteration();

                        var faultedTask = activeTranslationTasks.FirstOrDefault(t => t.IsFaulted);
                        activeTranslationTasks.RemoveAll(task => task.IsCompleted);
                        if (faultedTask != null)
                        {
                            throw faultedTask.Exception.InnerException;
                        }

                        if (activeTranslationTasks.Count >= MAX_TRANSLATE_TASK_POOL)
                        {
                            continue;
                        }

                        byte[] screenshot = _capturer.CaptureScreen();
                        var primaryDetected = _textProvider.GetText(primaryOcr, screenshot);
                        lastIterationType = IterationType.Short;
                        if (primaryDetected.ValidityScore == 0 || _textResultCacheService.IsCached(primaryDetected.Text, sequentialText))
                        {
                            continue;
                        }

                        if (primaryOcr.SecondaryPrimaryCheck)
                        {
                            var res = GetSecondaryCheckText(screenshot);
                            if (res != null && _textResultCacheService.IsCached(res.Text, false))
                            {
                                if (primaryDetected.Text.Length - res.Text.Length > SEQUENTIAL_DIFF_LETTERS)
                                {
                                    sequentialText = true;
                                }

                                continue;
                            }
                        }

                        for (var i = 0; i < otherOcr.Length; i++)
                        {
                            detectedResults[i] = _textProvider.GetTextAsync(otherOcr[i], screenshot);
                        }

                        detectedResults[^1] = Task.FromResult(primaryDetected);
                        lastIterationType = IterationType.Full;
                        Task.WaitAll(detectedResults);

                        TextDetectionResult bestDetected = GetBestDetectionResult(detectedResults, 3);
                        if (bestDetected.ValidityScore <= MIN_SCORE_THRESHOLD)
                        {
                            sequentialText = false;
                            continue;
                        }

                        if (_textResultCacheService.IsCached(bestDetected.Text, bestDetected.ValidityScore, sequentialText, 
                                bestDetected.Language.Asian, out iterationId))
                        {
                            sequentialText = false;
                            continue;
                        }

                        sequentialText = false;
                        //resultLogger.LogResults(detectedResults.Select(res => res.Result), screenshot);
                        activeTranslationTasks.Add(TranslateTextAsync(bestDetected.Text, iterationId));
                    }
                }
                catch (CaptureException ex)
                {
                    if (lastIterationType == IterationType.None)
                    {
                        _chatTextMediator.SendText($"Failed to capture screen ({ex.Message})", false);
                        lastIterationType = IterationType.Short;
                    }

                    _logger.LogError(ex, $"Screen capture failed (code: {ex.ErrorCode})");
                    
                    _capturer.Dispose();
                    _capturer = null;
                    CapturerEnsureInitialized();
                }
                catch (TranslationException)
                {
                    _chatTextMediator.SendText("Text translation is failed", false);
                }
                catch (AggregateException ex) when (ex.InnerException is TextDetectionException innerEx)
                {
                    _chatTextMediator.SendText($"Text detection is failed ({innerEx.SourceOCREngineType.Name})", false);
                    _logger.LogError(ex, $"Unexpected error during text detection ({innerEx.SourceOCREngineType})");
                }
                catch (Exception ex)
                {
                    _chatTextMediator.SendText($"Unknown error: {ex.Message}", false);
                    _logger.LogError(ex, $"Processing iteration failed due to unknown error");
                }
            }
            _textResultCacheService.Reset();
            _logger.LogTrace("Translation finished");
        }

        private void TranslateOnceInternal(RectangleF captureArea)
        {
            const int TRANSLATION_TIMEOUT_MS = 10000;

            if (_onceTimeCapturer == null)
            {
                _onceTimeCapturer = _capturerFactory.CreateCapturer(true);
                if (_onceTimeCapturer == null)
                {
                    _chatTextMediator.SendText("Failed to initialize capturer. Please check logs for details", false);

                    return;
                }
            }

            try
            {
                Task translationTask;
                lock (_obj)
                {
                    byte[] screenshot = _onceTimeCapturer.CaptureScreen(captureArea);
                    var taskResults = _engines.Select(engine => _textProvider.GetTextAsync(engine, screenshot)).ToArray();

                    Task.WaitAll(taskResults);
                    TextDetectionResult bestDetected = GetBestDetectionResult(taskResults, 3);
                    translationTask = TranslateTextAsync(bestDetected.Text, Guid.NewGuid());
                }

                translationTask.Wait(TRANSLATION_TIMEOUT_MS);
            }
            catch (CaptureException ex)
            {
                _chatTextMediator.SendText($"Failed to capture screen ({ex.Message})", false);
                _logger.LogError(ex, $"Screen capture failed (code: {ex.ErrorCode})");
            }
            catch (AggregateException ex) when (ex.InnerException is TextDetectionException innerEx)
            {
                _chatTextMediator.SendText($"Text detection is failed ({innerEx.SourceOCREngineType.Name})", false);
                _logger.LogError(ex, $"Unexpected error during text detection ({innerEx.SourceOCREngineType})");
            }
            catch (Exception ex)
            {
                _chatTextMediator.SendText($"Unknown error: {ex.Message}", false);
                _logger.LogError(ex, $"Processing iteration failed due to unknown error");
            }
        }

        private async Task TranslateTextAsync(string text, Guid iterationId)
        {
            var translation = await _translator.TranslateTextAsync(text);
            if (!string.IsNullOrWhiteSpace(translation) && !_textResultCacheService.IsTranslatedCached(translation, iterationId))
            {
                Interlocked.Exchange(ref _lastTranslatedTextTicks, DateTime.UtcNow.Ticks);
                _chatTextMediator.SendText(translation, true);
                _ttsEngine.SpeechText(translation);
            }
        }

        private int GetIterationDelayMs(IterationType lastIterationType, bool withSequentialText)
        {
            if (withSequentialText)
            {
                return 620;
            }

            switch (lastIterationType)
            {
                case IterationType.Full:
                    return 320;
                case IterationType.Short:
                    return 115;
                default:
                    return 0;
            }
        }

        private TextDetectionResult GetBestDetectionResult(Task<TextDetectionResult>[] results, int minCountSameResults)
        {
            var maxScoreIndex = 0;
            for (var i = 0; i < results.Length; i++)
            {
                maxScoreIndex = results[maxScoreIndex].Result.CompareTo(results[i].Result) > 0 ? maxScoreIndex : i;
                if (i > results.Length - minCountSameResults || results[i].Result.ValidityScore == 0)
                {
                    continue;
                }

                var intRowCount = 1;
                var inRowIndex = i;
                for (var j = i + 1; j < results.Length; j++)
                {
                    if (results[i].Result.ValidatedText == results[j].Result.ValidatedText)
                    {
                        intRowCount++;
                        inRowIndex = results[inRowIndex].Result.SourceEngine.Confidence > results[j].Result.SourceEngine.Confidence
                            ? inRowIndex
                            : j;
                    }
                }
                //If array contains multiple (=minCountSameResults) same results, consider it as the best
                if (intRowCount >= minCountSameResults)
                {
                    results[inRowIndex].Result.ValidityScore = float.MaxValue;
                    return results[inRowIndex].Result;
                }
            }

            return results[maxScoreIndex].Result;
        }

        private void TranslationConfigurationOnPropertyChanged(object sender, PropertyChangedEventArgs e)
        {
            if (e.PropertyName == nameof(_translationConfiguration.TranslateFromLang))
            {
                _engines = InitializeEngines();
                _textProvider.Language = _translationConfiguration.TranslateFromLang;
            }

            _translator = _translatorFactory.CreateTranslator(_translationConfiguration);
        }

        private void TtsConfigurationOnPropertyChanged(object sender, PropertyChangedEventArgs e)
        {
            if (e.PropertyName == nameof(_ttsConfiguration.TtsLanguage)
                || e.PropertyName == nameof(_ttsConfiguration.TtsSystem))
            {
                _ttsEngine.Dispose();
                _ttsEngine = _ttsFactory.CreateTtsEngine(_ttsConfiguration);
            }
        }

        private void OcrGeneralConfigurationOnPropertyChanged(object sender, PropertyChangedEventArgs e)
        {
            _engines = InitializeEngines();
        }

        private IEnumerable<IOCREngine> InitializeEngines()
        {
            return _enginesFactory
                .GetEngines(_ocrGeneralConfiguration.OcrConfigurations, _translationConfiguration.TranslateFromLang)
                .ToArray();
        }

        public void Dispose()
        {
            _ttsEngine.Dispose();
        }

        private enum IterationType : byte
        {
            None = 0,
            Full = 1,
            Short = 2
        }
    }
}<|MERGE_RESOLUTION|>--- conflicted
+++ resolved
@@ -67,14 +67,10 @@
             _textProvider = textProvider;
             _textResultCacheService = textResultCacheService;
             _translatorFactory = translationFactory;
-<<<<<<< HEAD
             _ttsFactory = ttsFactory;
             _ttsConfiguration = ttsConfiguration;
             _ttsEngine = ttsFactory.CreateTtsEngine(ttsConfiguration);
-=======
             _textProcessingConfiguration = textConfiguration;
-
->>>>>>> 84792519
             _engines = InitializeEngines();
             _translator = _translatorFactory.CreateTranslator(_translationConfiguration);
             _textProvider.Language = translationConfiguration.TranslateFromLang;
