--- conflicted
+++ resolved
@@ -139,9 +139,6 @@
 
         private async void OnLoadedCommand()
         {
-<<<<<<< HEAD
-            SendHelpText();
-=======
             SendHelpText(_hotKeysServiceManager.Configuration);
 
             _hasUpdates = await _updateManager.CheckNewVersionAsync();
@@ -149,7 +146,6 @@
             {
                 Model.AddChatItem(LocalizationManager.GetValue("Str.NewVersion"), TextTypes.Info);
             }
->>>>>>> 94d32870
         }
 
 
