--- conflicted
+++ resolved
@@ -100,15 +100,8 @@
 
             var chatWindowConfiguration = ChatWindowConfiguration.Default;
             services.AddSingleton<OcrGeneralConfiguration>(OcrGeneralConfiguration.Default);
-            services.AddSingleton<TranslationConfiguration>(TranslationConfiguration.Default);
-<<<<<<< HEAD
-            //services.AddSingleton<TtsConfiguration>(TtsConfiguration.Default);
             services.AddSingleton<TtsConfiguration>();
-            services.AddSingleton<ChatWindowConfiguration>(ChatWindowConfiguration.Default);
-=======
-            services.AddSingleton<TtsConfiguration>(TtsConfiguration.Default);
             services.AddSingleton<ChatWindowConfiguration>(chatWindowConfiguration);
->>>>>>> d755e55b
             services.AddSingleton<HotKeysConfiguration>(HotKeysConfiguration.Default);
             services.AddSingleton<SystemConfiguration>(SystemConfiguration.Default);
             services.AddSingleton<TextProcessingConfiguration>(chatWindowConfiguration.TextProcessing);
