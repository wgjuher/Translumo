﻿using System;
using System.Threading;
using System.Windows;
using System.Windows.Threading;
using Microsoft.Extensions.DependencyInjection;
using Microsoft.Extensions.Logging;
using Serilog;
using Serilog.Core;
using Serilog.Events;
using SharpDX.XInput;
using Translumo.Configuration;
using Translumo.Dialog;
using Translumo.HotKeys;
using Translumo.Infrastructure.Dispatching;
using Translumo.Infrastructure.Encryption;
using Translumo.Infrastructure.Language;
using Translumo.Infrastructure.MachineLearning;
using Translumo.MVVM.Models;
using Translumo.MVVM.ViewModels;
using Translumo.OCR;
using Translumo.OCR.Configuration;
using Translumo.Processing;
using Translumo.Processing.Interfaces;
using Translumo.Processing.TextProcessing;
using Translumo.Services;
using Translumo.Translation;
using Translumo.Translation.Configuration;
using Translumo.Update;
using Translumo.Utils;
using ILogger = Microsoft.Extensions.Logging.ILogger;

namespace Translumo
{
    /// <summary>
    /// Interaction logic for App.xaml
    /// </summary>
    public partial class App : Application
    {
        private readonly ServiceProvider _serviceProvider;
        private readonly ILogger _logger;

        public App()
        {
            Log.Logger = CreateLogger();

            ServiceCollection services = new ServiceCollection();
            ConfigureServices(services);
            this._serviceProvider = services.BuildServiceProvider();
            this._logger = _serviceProvider.GetService<ILogger<App>>();
            
            this.DispatcherUnhandledException += OnDispatcherUnhandledException;
            AppDomain.CurrentDomain.UnhandledException += CurrentDomainOnUnhandledException;  
        }

        private void CurrentDomainOnUnhandledException(object sender, UnhandledExceptionEventArgs e)
        {
            _logger.LogCritical(e.ExceptionObject as Exception, "Unhandled app exception");
        }

        private void OnDispatcherUnhandledException(object sender, DispatcherUnhandledExceptionEventArgs e)
        {
            _logger.LogCritical(e.Exception, "Unhandled app exception");
        }

        protected override void OnExit(ExitEventArgs e)
        {
            base.OnExit(e);

            var configurationStorage = _serviceProvider.GetService<ConfigurationStorage>();
            configurationStorage.SaveConfiguration();
        }

        protected override void OnStartup(StartupEventArgs e)
        {
            base.OnStartup(e);

            var configurationStorage = _serviceProvider.GetService<ConfigurationStorage>();
            configurationStorage.LoadConfiguration();

            var chatViewModel = _serviceProvider.GetService<ChatWindowViewModel>();
            var dialogService = _serviceProvider.GetService<DialogService>();
            dialogService.ShowWindowAsync(chatViewModel);
            
            _serviceProvider.RegisterUIInputController();
        }

        private void ConfigureServices(ServiceCollection services)
        {
            services.AddLogging(builder => builder.AddSerilog(/*Log.Logger,*/ dispose: true));
            
            services.AddScoped<SettingsViewModel>();
            services.AddScoped<AppearanceSettingsViewModel>();
            services.AddScoped<HotkeysSettingsViewModel>();
            services.AddScoped<LanguagesSettingsViewModel>();
            services.AddScoped<OcrSettingsViewModel>();

            services.AddSingleton<OcrGeneralConfiguration>(OcrGeneralConfiguration.Default);
            services.AddSingleton<TranslationConfiguration>(TranslationConfiguration.Default);
            services.AddSingleton<ChatWindowConfiguration>(ChatWindowConfiguration.Default);
            services.AddSingleton<HotKeysConfiguration>(HotKeysConfiguration.Default);
            services.AddSingleton<SystemConfiguration>(SystemConfiguration.Default);

            var chatMediatorInstance = new ChatUITextMediator();
            services.AddSingleton<IChatTextMediator, ChatUITextMediator>(provider => chatMediatorInstance);
            services.AddSingleton<ChatUITextMediator>(chatMediatorInstance);
            services.AddSingleton<ChatWindowViewModel>();
            services.AddSingleton<ChatWindowModel>();
            services.AddSingleton<HotKeysServiceManager>();
            services.AddSingleton<ScreenCaptureConfiguration>();
            services.AddSingleton<DialogService>();
            services.AddSingleton<LanguageService>();
            services.AddSingleton<IScreenCapturer, ScreenDXCapturer>();
            services.AddSingleton<TextDetectionProvider>();
            services.AddSingleton<IActionDispatcher, InteractionActionDispatcher>();
            services.AddSingleton<TextValidityPredictor>();
<<<<<<< HEAD
            services.AddSingleton<IControllerService, GamepadService>();
            services.AddSingleton<IControllerInputProvider, ControllerInputProvider>();
            services.AddSingleton<ObservablePipe<Keystroke>>(new ObservablePipe<Keystroke>(Application.Current.Dispatcher));
=======
            services.AddSingleton<UpdateManager>();
            services.AddSingleton<IReleasesClient, GithubApiClient>(provider => new GithubApiClient("Danily07", "Translumo"));
>>>>>>> 94d32870

            services.AddTransient<IProcessingService, TranslationProcessingService>();
            services.AddTransient<OcrEnginesFactory>();
            services.AddTransient<TranslatorFactory>();
            services.AddTransient<TextResultCacheService>();
            services.AddTransient<IPredictor<InputTextPrediction, OutputTextPrediction>, MlPredictor<InputTextPrediction, OutputTextPrediction>>();
            services.AddTransient<IEncryptionService, AesEncryptionService>();
            services.AddTransient<LanguageDescriptorFactory>();

            services.AddConfigurationStorage();
        }

        private Logger CreateLogger()
        {
            var configuration = new LoggerConfiguration()
                .Enrich.FromLogContext()
                .MinimumLevel.Verbose()
                .WriteTo.File("Logs/log.txt", LogEventLevel.Warning, rollingInterval: RollingInterval.Day, outputTemplate: "{Timestamp:HH:mm:ss.fff} [{Level:u3}] {Message:lj}{NewLine}{Exception}", retainedFileCountLimit:10);

#if DEBUG
            configuration = configuration.WriteTo.File("Logs/trace.txt", LogEventLevel.Verbose, rollingInterval: RollingInterval.Day, outputTemplate: "{Timestamp:HH:mm:ss.fff} [{Level:u3}] [{SourceContext}] {Message:lj}{NewLine}");
#endif

            return configuration.CreateLogger();
        }

    }
}<|MERGE_RESOLUTION|>--- conflicted
+++ resolved
@@ -113,14 +113,11 @@
             services.AddSingleton<TextDetectionProvider>();
             services.AddSingleton<IActionDispatcher, InteractionActionDispatcher>();
             services.AddSingleton<TextValidityPredictor>();
-<<<<<<< HEAD
             services.AddSingleton<IControllerService, GamepadService>();
             services.AddSingleton<IControllerInputProvider, ControllerInputProvider>();
             services.AddSingleton<ObservablePipe<Keystroke>>(new ObservablePipe<Keystroke>(Application.Current.Dispatcher));
-=======
             services.AddSingleton<UpdateManager>();
             services.AddSingleton<IReleasesClient, GithubApiClient>(provider => new GithubApiClient("Danily07", "Translumo"));
->>>>>>> 94d32870
 
             services.AddTransient<IProcessingService, TranslationProcessingService>();
             services.AddTransient<OcrEnginesFactory>();
