﻿<Project Sdk="Microsoft.NET.Sdk">

	<PropertyGroup>
		<SelfContained Condition="'$(SelfContained)' == ''">true</SelfContained>
	</PropertyGroup>
	
	<PropertyGroup>
		<OutputType>WinExe</OutputType>
		<TargetFramework>net7.0-windows10.0.19041.0</TargetFramework>
		<UseWPF>true</UseWPF>
		<ApplicationManifest>app.manifest</ApplicationManifest>
		<RuntimeIdentifier>win10-x64</RuntimeIdentifier>
		<SatelliteResourceLanguages>en-US;en</SatelliteResourceLanguages>
		<IncludeAllContentForSelfExtract>true</IncludeAllContentForSelfExtract>
		<PublishSingleFile>true</PublishSingleFile>
		<ApplicationIcon>Resources\Icons\favicon.ico</ApplicationIcon>
		<GenerateAssemblyInfo>false</GenerateAssemblyInfo>
	</PropertyGroup>

  <PropertyGroup Condition="'$(Configuration)|$(Platform)'=='Release|AnyCPU'">
    <AllowUnsafeBlocks>true</AllowUnsafeBlocks>
    <Optimize>true</Optimize>
  </PropertyGroup>

  <PropertyGroup Condition="'$(Configuration)|$(Platform)'=='Debug|AnyCPU'">
    <AllowUnsafeBlocks>true</AllowUnsafeBlocks>
  </PropertyGroup>
	
	<ItemGroup>
    <Compile Remove="MainWindow.xaml.cs" />
  </ItemGroup>

	<ItemGroup>
    <None Remove="Resources\Icons\favicon.ico" />
    <None Remove="Resources\Icons\HammersmithOne-Regular.ttf" />
    <None Remove="Resources\Icons\icons8-help-40.png" />
    <None Remove="Resources\Icons\icons8-high-priority-40.png" />
    <None Remove="Resources\Icons\icons8-information-40.png" />
    <None Remove="Resources\Icons\logo.ico" />
    <None Remove="Resources\Icons\logo.png" />
    <None Remove="Resources\Icons\logo.svg" />
    <None Remove="Resources\Icons\logonew.png" />
    <None Remove="Resources\Icons\logo_full.png" />
    <None Remove="Resources\Icons\newLogo.png" />
  </ItemGroup>

  <ItemGroup>
    <Page Remove="MainWindow.xaml" />
  </ItemGroup>

  <ItemGroup>
    <DesignDataWithDesignTimeCreatableTypes Include="Resources\Icons\favicon.ico">
      <CopyToOutputDirectory>PreserveNewest</CopyToOutputDirectory>
    </DesignDataWithDesignTimeCreatableTypes>
  </ItemGroup>

  <ItemGroup>
    <Resource Include="Resources\Icons\favicon.ico">
      <CopyToOutputDirectory>PreserveNewest</CopyToOutputDirectory>
    </Resource>
    <Resource Include="Resources\Icons\HammersmithOne-Regular.ttf">
      <CopyToOutputDirectory>PreserveNewest</CopyToOutputDirectory>
    </Resource>
    <Resource Include="Resources\Icons\logo.png">
      <CopyToOutputDirectory>PreserveNewest</CopyToOutputDirectory>
    </Resource>
    <Resource Include="Resources\Icons\logo.svg">
      <CopyToOutputDirectory>PreserveNewest</CopyToOutputDirectory>
    </Resource>
  </ItemGroup>

  <ItemGroup>
    <PackageReference Include="Extended.Wpf.Toolkit" Version="4.5.0" />
    <PackageReference Include="Hardcodet.NotifyIcon.Wpf" Version="1.1.0" />
    <PackageReference Include="MaterialDesignColors" Version="2.0.3" />
    <PackageReference Include="MaterialDesignExtensions" Version="3.3.0" />
    <PackageReference Include="MaterialDesignThemes" Version="4.2.1" />
    <PackageReference Include="Microsoft.Extensions.DependencyInjection" Version="7.0.0" />
    <PackageReference Include="Microsoft.PowerShell.SDK" Version="7.1.7" />
    <PackageReference Include="Microsoft.Toolkit.Mvvm" Version="7.1.1" />
    <PackageReference Include="Microsoft.Web.WebView2" Version="1.0.1823.32" />
    <PackageReference Include="Microsoft.Xaml.Behaviors.Wpf" Version="1.1.39" />
    <PackageReference Include="Serilog" Version="2.12.0" />
    <PackageReference Include="Serilog.Extensions.Logging" Version="3.1.0" />
    <PackageReference Include="Serilog.Sinks.File" Version="5.0.0" />
    <PackageReference Include="SharpDX" Version="4.2.0" />
    <PackageReference Include="SharpDX.Direct3D11" Version="4.2.0" />
<<<<<<< HEAD
    <PackageReference Include="SharpDX.XInput" Version="4.2.0" />
    <PackageReference Include="System.Drawing.Common" Version="5.0.3" />
=======
    <PackageReference Include="System.Drawing.Common" Version="7.0.0" />
>>>>>>> 269f029e
    <PackageReference Include="System.Management.Automation" Version="7.1.7" />
  </ItemGroup>

  <ItemGroup>
    <ProjectReference Include="..\Translumo.Processing\Translumo.Processing.csproj" />
  </ItemGroup>

  <ItemGroup>
    <Resource Include="Resources\Icons\icons8-high-priority-40.png">
      <CopyToOutputDirectory>PreserveNewest</CopyToOutputDirectory>
    </Resource>
    <Resource Include="Resources\Icons\icons8-information-40.png">
      <CopyToOutputDirectory>PreserveNewest</CopyToOutputDirectory>
    </Resource>
    <Resource Include="Resources\Icons\logo_full.png">
      <CopyToOutputDirectory>PreserveNewest</CopyToOutputDirectory>
    </Resource>
  </ItemGroup>

  <ItemGroup>
    <Compile Update="Resources\IconsResource.Designer.cs">
      <DesignTime>True</DesignTime>
      <AutoGen>True</AutoGen>
      <DependentUpon>IconsResource.resx</DependentUpon>
    </Compile>
  </ItemGroup>

  <ItemGroup>
    <EmbeddedResource Update="Resources\IconsResource.resx">
      <Generator>ResXFileCodeGenerator</Generator>
      <LastGenOutput>IconsResource.Designer.cs</LastGenOutput>
    </EmbeddedResource>
  </ItemGroup>

  <ItemGroup>
    <None Update="Resources\Icons\icon.svg">
      <CopyToOutputDirectory>PreserveNewest</CopyToOutputDirectory>
    </None>
  </ItemGroup>

  <ItemGroup>
    <Page Update="MVVM\Views\ChatWindowView.xaml">
      <XamlRuntime>$(DefaultXamlRuntime)</XamlRuntime>
      <SubType>Designer</SubType>
    </Page>
    <Page Update="Resources\Localization\lang.ru-RU.xaml">
      <XamlRuntime>$(DefaultXamlRuntime)</XamlRuntime>
      <SubType>Designer</SubType>
    </Page>
  </ItemGroup>

  <Target Name="PreBuild" BeforeTargets="PreBuildEvent">
    <Exec Command="$(SolutionDir)\binaries_extract.bat $(TargetDir)" />
  </Target>

</Project><|MERGE_RESOLUTION|>--- conflicted
+++ resolved
@@ -85,12 +85,8 @@
     <PackageReference Include="Serilog.Sinks.File" Version="5.0.0" />
     <PackageReference Include="SharpDX" Version="4.2.0" />
     <PackageReference Include="SharpDX.Direct3D11" Version="4.2.0" />
-<<<<<<< HEAD
     <PackageReference Include="SharpDX.XInput" Version="4.2.0" />
-    <PackageReference Include="System.Drawing.Common" Version="5.0.3" />
-=======
     <PackageReference Include="System.Drawing.Common" Version="7.0.0" />
->>>>>>> 269f029e
     <PackageReference Include="System.Management.Automation" Version="7.1.7" />
   </ItemGroup>
 
